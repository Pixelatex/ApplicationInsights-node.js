--- conflicted
+++ resolved
@@ -5,11 +5,6 @@
 import HeartBeat = require("./AutoCollection/HeartBeat");
 import AutoCollectHttpDependencies = require("./AutoCollection/HttpDependencies");
 import AutoCollectHttpRequests = require("./AutoCollection/HttpRequests");
-<<<<<<< HEAD
-=======
-import Config = require("./Library/Config");
-import Context = require("./Library/Context");
->>>>>>> d715867f
 import CorrelationIdManager = require("./Library/CorrelationIdManager");
 import Logging = require("./Library/Logging");
 import QuickPulseClient = require("./Library/QuickPulseStateManager");
@@ -76,10 +71,7 @@
 let _console: AutoCollectConsole;
 let _exceptions: AutoCollectExceptions;
 let _performance: AutoCollectPerformance;
-<<<<<<< HEAD
 let _heartbeat: HeartBeat;
-=======
->>>>>>> d715867f
 let _nativePerformance: AutoCollectNativePerformance;
 let _serverRequests: AutoCollectHttpRequests;
 let _clientRequests: AutoCollectHttpDependencies;
@@ -139,10 +131,7 @@
         _console.enable(_isConsole, _isConsoleLog);
         _exceptions.enable(_isExceptions);
         _performance.enable(_isPerformance);
-<<<<<<< HEAD
         _heartbeat.enable(_isHeartBeat, defaultClient.config);
-=======
->>>>>>> d715867f
         _nativePerformance.enable(_isNativePerformance, _disabledExtendedMetrics);
         _serverRequests.useAutoCorrelation(_isCorrelating, _forceClsHooked);
         _serverRequests.enable(_isRequests);
@@ -263,7 +252,6 @@
         if (_isStarted) {
             _performance.enable(value);
             _nativePerformance.enable(extendedMetricsConfig.isEnabled, extendedMetricsConfig.disabledMetrics);
-<<<<<<< HEAD
         }
 
         return Configuration;
@@ -278,8 +266,6 @@
         _isHeartBeat = value;
         if (_isStarted) {
             _heartbeat.enable(value, defaultClient.config);
-=======
->>>>>>> d715867f
         }
 
 
@@ -406,12 +392,9 @@
     if (_performance) {
         _performance.dispose();
     }
-<<<<<<< HEAD
     if (_heartbeat) {
         _heartbeat.dispose();
     }
-=======
->>>>>>> d715867f
     if (_nativePerformance) {
         _nativePerformance.dispose();
     }
